--- conflicted
+++ resolved
@@ -10,13 +10,8 @@
   build:
     runs-on: ubuntu-latest
     steps:
-<<<<<<< HEAD
     - uses: actions/checkout@v3
-    - uses: jpetrucciani/mypy-check@0.971
-=======
-    - uses: actions/checkout@v2
     - uses: jpetrucciani/mypy-check@0.991
->>>>>>> 3d90c3ae
       with:
         path: pyhanko_certvalidator
         requirements: "types-requests"
